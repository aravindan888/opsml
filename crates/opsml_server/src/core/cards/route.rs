use crate::core::audit::AuditContext;
use crate::core::cards::schema::{
    CreateReadeMe, QueryPageResponse, ReadeMe, RegistryStatsResponse, VersionPageResponse,
};
use crate::core::cards::utils::{cleanup_artifacts, get_next_version, insert_card_into_db};
use crate::core::error::internal_server_error;
use crate::core::files::utils::{
    create_and_store_encrypted_file, create_artifact_key, download_artifact, get_artifact_key,
};
use crate::core::state::AppState;
use anyhow::{Context, Result};
use axum::{
<<<<<<< HEAD
    extract::{ConnectInfo, Query, State},
    http::{HeaderMap, StatusCode},
=======
    extract::{Query, State},
    http::StatusCode,
>>>>>>> e07d47e2
    response::{IntoResponse, Response},
    routing::{delete, get, post},
    Extension, Json, Router,
};
use opsml_auth::permission::UserPermissions;
use opsml_crypt::decrypt_directory;
use opsml_events::AuditContext;
use opsml_sql::base::SqlClient;
use opsml_sql::schemas::*;
use opsml_types::{cards::*, contracts::*};
use opsml_types::{SaveName, Suffix};
use semver::Version;
use serde_json::json;
use sqlx::types::Json as SqlxJson;
use std::panic::{catch_unwind, AssertUnwindSafe};
use std::sync::Arc;
use tempfile::tempdir;
use tracing::{debug, error, instrument};
/// Route for checking if a card UID exists
pub async fn check_card_uid(
    State(state): State<Arc<AppState>>,
    Query(params): Query<UidRequest>,
) -> Result<Response, (StatusCode, Json<serde_json::Value>)> {
    let table = CardTable::from_registry_type(&params.registry_type);
    let exists = state
        .sql_client
        .check_uid_exists(&params.uid, &table)
        .await
        .map_err(|e| {
            error!("Failed to check if UID exists: {}", e);
            internal_server_error(e, "Failed to check if UID exists")
        })?;

<<<<<<< HEAD
    let response_data = UidResponse { exists };

    // Convert to response and add audit context
    let mut response = Json(response_data).into_response();

    // Add audit context with relevant information
    let audit_context = AuditContext {
        resource_id: Some(params.uid.clone()),
        ..AuditContext::default()
=======
    let mut response = Json(UidResponse { exists }).into_response();

    let audit_context = AuditContext {
        resource_id: params.uid.clone(),
        resource_type: ResourceType::Database,
        metadata: params.get_metadata(),
        registry_type: Some(params.registry_type.clone()),
        operation: Operation::Check,
        access_location: None,
>>>>>>> e07d47e2
    };

    response.extensions_mut().insert(audit_context);

    Ok(response)
}

/// Get card repositories
pub async fn get_card_repositories(
    State(state): State<Arc<AppState>>,
    Query(params): Query<RepositoryRequest>,
) -> Result<Json<RepositoryResponse>, (StatusCode, Json<serde_json::Value>)> {
    let table = CardTable::from_registry_type(&params.registry_type);

    let repos = state
        .sql_client
        .get_unique_repository_names(&table)
        .await
        .map_err(|e| {
            error!("Failed to get unique repository names: {}", e);
            internal_server_error(e, "Failed to get unique repository names")
        })?;

    Ok(Json(RepositoryResponse {
        repositories: repos,
    }))
}

/// query stats page
pub async fn get_registry_stats(
    State(state): State<Arc<AppState>>,
    Query(params): Query<RegistryStatsRequest>,
) -> Result<Json<RegistryStatsResponse>, (StatusCode, Json<serde_json::Value>)> {
    let table = CardTable::from_registry_type(&params.registry_type);

    let stats = state
        .sql_client
        .query_stats(
            &table,
            params.search_term.as_deref(),
            params.repository.as_deref(),
        )
        .await
        .map_err(|e| {
            error!("Failed to get unique repository names: {}", e);
            internal_server_error(e, "Failed to get unique repository names")
        })?;

    Ok(Json(RegistryStatsResponse { stats }))
}

// query page
pub async fn get_page(
    State(state): State<Arc<AppState>>,
    Query(params): Query<QueryPageRequest>,
) -> Result<Json<QueryPageResponse>, (StatusCode, Json<serde_json::Value>)> {
    let table = CardTable::from_registry_type(&params.registry_type);
    let sort_by = params.sort_by.as_deref().unwrap_or("updated_at");
    let page = params.page.unwrap_or(1);
    let summaries = state
        .sql_client
        .query_page(
            sort_by,
            page,
            params.search_term.as_deref(),
            params.repository.as_deref(),
            &table,
        )
        .await
        .map_err(|e| {
            error!("Failed to get unique repository names: {}", e);
            internal_server_error(e, "Failed to get unique repository names")
        })?;
<<<<<<< HEAD

=======
>>>>>>> e07d47e2
    Ok(Json(QueryPageResponse { summaries }))
}

pub async fn get_version_page(
    State(state): State<Arc<AppState>>,
    Query(params): Query<VersionPageRequest>,
) -> Result<Json<VersionPageResponse>, (StatusCode, Json<serde_json::Value>)> {
    let table = CardTable::from_registry_type(&params.registry_type);
    let page = params.page.unwrap_or(1);
    let summaries = state
        .sql_client
        .version_page(
            page,
            params.repository.as_deref(),
            params.name.as_deref(),
            &table,
        )
        .await
        .map_err(|e| {
            error!("Failed to get unique repository names: {}", e);
            internal_server_error(e, "Failed to get unique repository names")
        })?;

    Ok(Json(VersionPageResponse { summaries }))
}

pub async fn list_cards(
    State(state): State<Arc<AppState>>,
    Query(params): Query<CardQueryArgs>,
) -> Result<Response, (StatusCode, Json<serde_json::Value>)> {
    debug!(
        "Listing cards for registry: {:?} with params: {:?}",
        &params.registry_type, &params
    );

    let table = CardTable::from_registry_type(&params.registry_type);

    let cards = state
        .sql_client
        .query_cards(&table, &params)
        .await
        .map_err(|e| {
            error!("Failed to get unique repository names: {}", e);
            internal_server_error(e, "Failed to get unique repository names")
        })?;

    // convert to Cards struct
    let json_response = match cards {
        CardResults::Data(data) => Json(data.into_iter().map(convert_datacard).collect::<Vec<_>>()),
        CardResults::Model(data) => {
            Json(data.into_iter().map(convert_modelcard).collect::<Vec<_>>())
        }
        CardResults::Experiment(data) => Json(
            data.into_iter()
                .map(convert_experimentcard)
                .collect::<Vec<_>>(),
        ),
        CardResults::Audit(data) => {
            Json(data.into_iter().map(convert_auditcard).collect::<Vec<_>>())
        }
        CardResults::Prompt(data) => {
            Json(data.into_iter().map(convert_promptcard).collect::<Vec<_>>())
        }
    };

    // Create response and add audit context
    let mut response = json_response.into_response();

    let audit_context = AuditContext {
        resource_id: "list_cards".to_string(),
        resource_type: ResourceType::Database,
        metadata: params.get_metadata(),
        registry_type: Some(params.registry_type.clone()),
        operation: Operation::List,
        access_location: None,
    };
    response.extensions_mut().insert(audit_context);

    Ok(response)
}

#[instrument(skip_all)]
pub async fn create_card(
    State(state): State<Arc<AppState>>,
    Json(card_request): Json<CreateCardRequest>,
) -> Result<Response, (StatusCode, Json<serde_json::Value>)> {
    let table = CardTable::from_registry_type(&card_request.registry_type);

    debug!(
        "Creating card: {}/{}/{} - registry: {:?}",
        &card_request.card.repository(),
        &card_request.card.name(),
        &card_request.card.version(),
        &card_request.registry_type
    );

    // (1) ------- Get the next version
    let version = get_next_version(
        state.sql_client.clone(),
        &table,
        card_request.version_request.clone(),
    )
    .await
    .map_err(|e| {
        error!("Failed to get next version: {}", e);
        internal_server_error(e, "Failed to get next version")
    })?;
    // (2) ------- Insert the card into the database
    let (uid, registry_type, card_uri, app_env, created_at) = insert_card_into_db(
        state.sql_client.clone(),
        card_request.card.clone(),
        version.clone(),
        &table,
    )
    .await
    .map_err(|e| {
        error!("Failed to insert card into db: {}", e);
        internal_server_error(e, "Failed to insert card into db")
    })?;

    // (3) ------- Create the artifact key for card artifact encryption
    let key = create_artifact_key(
        &state.sql_client,
        &state.storage_settings.encryption_key,
        &uid,
        &registry_type,
        &card_uri,
    )
    .await
    .map_err(|e| {
        error!("Failed to create artifact key: {}", e);
        internal_server_error(e, "Failed to create artifact key")
    })?;

    debug!("Card created successfully");

    let mut response = Json(CreateCardResponse {
        registered: true,
        repository: card_request.card.repository().to_string(),
        name: card_request.card.name().to_string(),
        version: version.to_string(),
        app_env,
        created_at,
        key,
    })
    .into_response();

<<<<<<< HEAD
    // Add audit context with relevant information
    let audit_context = AuditContext {
        resource_id: Some(uid.clone()),
        ..AuditContext::default()
    };
=======
    let audit_context = AuditContext {
        resource_id: uid.clone(),
        resource_type: ResourceType::Database,
        metadata: card_request.get_metadata(),
        registry_type: Some(card_request.registry_type.clone()),
        operation: Operation::Create,
        access_location: None,
    };

>>>>>>> e07d47e2
    response.extensions_mut().insert(audit_context);

    Ok(response)
}

/// update card
#[instrument(skip_all)]
pub async fn update_card(
    State(state): State<Arc<AppState>>,
    Json(card_request): Json<UpdateCardRequest>,
) -> Result<impl IntoResponse, (StatusCode, Json<serde_json::Value>)> {
    debug!(
        "Updating card: {}/{}/{} - registry: {:?}",
        &card_request.card.repository(),
        &card_request.card.name(),
        &card_request.card.version(),
        &card_request.registry_type
    );
    let table = CardTable::from_registry_type(&card_request.registry_type);

    // Note: We can use unwrap() here because a card being updated has already been created and thus has defaults.
    // match on registry type (all fields should be supplied)
    let card = match card_request.card {
        Card::Data(client_card) => {
            let version = Version::parse(&client_card.version).map_err(|e| {
                error!("Failed to parse version: {}", e);
                internal_server_error(e, "Failed to parse version")
            })?;

            let server_card = DataCardRecord {
                uid: client_card.uid,
                created_at: client_card.created_at,
                app_env: client_card.app_env,
                name: client_card.name,
                repository: client_card.repository,
                major: version.major as i32,
                minor: version.minor as i32,
                patch: version.patch as i32,
                pre_tag: Some(version.pre.to_string()),
                build_tag: Some(version.build.to_string()),
                version: client_card.version,
                tags: SqlxJson(client_card.tags),
                data_type: client_card.data_type,
                experimentcard_uid: client_card.experimentcard_uid,
                auditcard_uid: client_card.auditcard_uid,
                interface_type: client_card.interface_type,
                username: client_card.username,
            };
            ServerCard::Data(server_card)
        }

        Card::Model(client_card) => {
            let version = Version::parse(&client_card.version).map_err(|e| {
                error!("Failed to parse version: {}", e);
                internal_server_error(e, "Failed to parse version")
            })?;

            let server_card = ModelCardRecord {
                uid: client_card.uid,
                created_at: client_card.created_at,
                app_env: client_card.app_env,
                name: client_card.name,
                repository: client_card.repository,
                major: version.major as i32,
                minor: version.minor as i32,
                patch: version.patch as i32,
                pre_tag: Some(version.pre.to_string()),
                build_tag: Some(version.build.to_string()),
                version: client_card.version,
                tags: SqlxJson(client_card.tags),
                datacard_uid: client_card.datacard_uid,
                data_type: client_card.data_type,
                model_type: client_card.model_type,
                experimentcard_uid: client_card.experimentcard_uid,
                auditcard_uid: client_card.auditcard_uid,
                interface_type: client_card.interface_type,
                task_type: client_card.task_type,
                username: client_card.username,
            };
            ServerCard::Model(server_card)
        }

        Card::Experiment(client_card) => {
            let server_card = ExperimentCardRecord::from_client_card(client_card).map_err(|e| {
                error!("Failed to parse version: {}", e);
                internal_server_error(e, "Failed to parse version")
            })?;
            ServerCard::Experiment(server_card)
        }

        Card::Audit(client_card) => {
            let version = Version::parse(&client_card.version).map_err(|e| {
                error!("Failed to parse version: {}", e);
                internal_server_error(e, "Failed to parse version")
            })?;

            let server_card = AuditCardRecord {
                uid: client_card.uid,
                created_at: client_card.created_at,
                app_env: client_card.app_env,
                name: client_card.name,
                repository: client_card.repository,
                major: version.major as i32,
                minor: version.minor as i32,
                patch: version.patch as i32,
                pre_tag: Some(version.pre.to_string()),
                build_tag: Some(version.build.to_string()),
                version: client_card.version,
                tags: SqlxJson(client_card.tags),
                approved: client_card.approved,
                datacard_uids: SqlxJson(client_card.datacard_uids),
                modelcard_uids: SqlxJson(client_card.modelcard_uids),
                experimentcard_uids: SqlxJson(client_card.experimentcard_uids),
                username: client_card.username,
            };
            ServerCard::Audit(server_card)
        }

        Card::Prompt(client_card) => {
            let version = Version::parse(&client_card.version).map_err(|e| {
                error!("Failed to parse version: {}", e);
                internal_server_error(e, "Failed to parse version")
            })?;

            let server_card = PromptCardRecord {
                uid: client_card.uid,
                created_at: client_card.created_at,
                app_env: client_card.app_env,
                name: client_card.name,
                repository: client_card.repository,
                major: version.major as i32,
                minor: version.minor as i32,
                patch: version.patch as i32,
                pre_tag: Some(version.pre.to_string()),
                build_tag: Some(version.build.to_string()),
                version: client_card.version,
                tags: SqlxJson(client_card.tags),
                experimentcard_uid: client_card.experimentcard_uid,
                auditcard_uid: client_card.auditcard_uid,
                username: client_card.username,
            };
            ServerCard::Prompt(server_card)
        }
    };

    state
        .sql_client
        .update_card(&table, &card)
        .await
        .map_err(|e| {
            error!("Failed to update card: {}", e);
            internal_server_error(e, "Failed to update card")
        })?;

    debug!("Card updated successfully");
    Ok(Json(UpdateCardResponse { updated: true }))
}

#[instrument(skip_all)]
pub async fn delete_card(
    State(state): State<Arc<AppState>>,
    Extension(perms): Extension<UserPermissions>,
    Query(params): Query<DeleteCardRequest>,
) -> Result<Json<UidResponse>, (StatusCode, Json<serde_json::Value>)> {
    debug!("Deleting card: {}", &params.uid);

    if !perms.has_delete_permission(&params.repository) {
        error!("Permission denied");
        return Err((
            StatusCode::FORBIDDEN,
            Json(json!({ "error": "Permission denied" })),
        ));
    }

    let table = CardTable::from_registry_type(&params.registry_type);

    // delete the artifact key and the artifact itself
    cleanup_artifacts(
        &state.storage_client,
        &state.sql_client,
        params.uid.clone(),
        params.registry_type.clone(),
        &table,
    )
    .await
    .map_err(|e| {
        error!("Failed to cleanup artifacts: {}", e);
        internal_server_error(e, "Failed to cleanup artifacts")
    })?;

    // delete card
    state
        .sql_client
        .delete_card(&table, &params.uid)
        .await
        .map_err(|e| {
            error!("Failed to delete card: {}", e);
            internal_server_error(e, "Failed to delete card")
        })?;

<<<<<<< HEAD
    // need to delete the artifact key and the artifact itself
=======
>>>>>>> e07d47e2
    Ok(Json(UidResponse { exists: false }))
}

#[instrument(skip_all)]
pub async fn load_card(
    State(state): State<Arc<AppState>>,
    Query(params): Query<CardQueryArgs>,
) -> Result<Json<ArtifactKey>, (StatusCode, Json<serde_json::Value>)> {
    // get uid if exists

    let table = CardTable::from_registry_type(&params.registry_type);
    let key = state
        .sql_client
        .get_card_key_for_loading(&table, &params)
        .await
        .map_err(|e| {
            error!("Failed to get card key for loading: {}", e);
            internal_server_error(e, "Failed to get card key for loading")
        })?;

    Ok(Json(key))
}

#[instrument(skip_all)]
pub async fn get_card(
    State(state): State<Arc<AppState>>,
    Extension(perms): Extension<UserPermissions>,
    Query(params): Query<CardQueryArgs>,
) -> Result<Json<serde_json::Value>, (StatusCode, Json<serde_json::Value>)> {
    if !perms.has_read_permission() {
        error!("Permission denied");
        return Err((
            StatusCode::FORBIDDEN,
            Json(json!({ "error": "Permission denied" })),
        ));
    }

    let table = CardTable::from_registry_type(&params.registry_type);

    let key = state
        .sql_client
        .get_card_key_for_loading(&table, &params)
        .await
        .map_err(|e| {
            error!("Failed to get card key for loading: {}", e);
            internal_server_error(e, "Failed to get card key for loading")
        })?;

    // create temp dir
    let tmp_dir = tempdir().map_err(|e| {
        error!("Failed to create temp dir: {}", e);
        internal_server_error(e, "Failed to create temp dir")
    })?;

    let tmp_path = tmp_dir.path();
    let lpath = tmp_dir
        .path()
        .join(SaveName::Card)
        .with_extension(Suffix::Json);
    let rpath = key
        .storage_path()
        .join(SaveName::Card)
        .with_extension(Suffix::Json);

    state
        .storage_client
        .get(&lpath, &rpath, false)
        .await
        .map_err(|e| {
            error!("Failed to get card: {}", e);
            internal_server_error(e, "Failed to get card")
        })?;

    let decryption_key = key.get_decrypt_key().map_err(|e| {
        error!("Failed to get decryption key: {}", e);
        internal_server_error(e, "Failed to get decryption key")
    })?;

    decrypt_directory(tmp_path, &decryption_key).map_err(|e| {
        error!("Failed to decrypt directory: {}", e);
        internal_server_error(e, "Failed to decrypt directory")
    })?;

    let card = std::fs::read_to_string(lpath).map_err(|e| {
        error!("Failed to read card from file: {}", e);
        internal_server_error(e, "Failed to read card from file")
    })?;

    let card = serde_json::from_str(&card).map_err(|e| {
        error!("Failed to parse card: {}", e);
        internal_server_error(e, "Failed to parse card")
    })?;

    Ok(Json(card))
}

#[instrument(skip_all)]
pub async fn get_readme(
    State(state): State<Arc<AppState>>,
    Extension(perms): Extension<UserPermissions>,
    Query(params): Query<CardQueryArgs>,
) -> Result<Json<ReadeMe>, (StatusCode, Json<serde_json::Value>)> {
    if !perms.has_read_permission() {
        error!("Permission denied");
        return Err((
            StatusCode::FORBIDDEN,
            Json(json!({ "error": "Permission denied" })),
        ));
    }

    let table = CardTable::from_registry_type(&params.registry_type);

    // name and repository are required
    if params.name.is_none() || params.repository.is_none() {
        return Err((
            StatusCode::BAD_REQUEST,
            Json(serde_json::json!({ "error": "Name and repository are required" })),
        ));
    }

    let name = params.name.as_ref().unwrap();
    let repository = params.repository.as_ref().unwrap();

    let tmp_dir = tempdir().map_err(|e| {
        error!("Failed to create temp dir: {}", e);
        internal_server_error(e, "Failed to create temp dir")
    })?;

    let lpath = tmp_dir
        .path()
        .join(SaveName::ReadMe)
        .with_extension(Suffix::Md);

    let rpath = format!(
        "{}/{}/{}/{}.{}",
        table,
        repository,
        name,
        SaveName::ReadMe,
        Suffix::Md
    );

    match download_artifact(
        state.storage_client.clone(),
        state.sql_client.clone(),
        &lpath,
        &rpath,
        &params.registry_type.to_string(),
        None,
    )
    .await
    {
        Ok(_) => {
            let content = std::fs::read_to_string(&lpath).unwrap_or_default();
            Ok(Json(ReadeMe {
                readme: content,
                exists: true,
            }))
        }
        Err(e) => {
            error!("Failed to download artifact: {}", e);
            Ok(Json(ReadeMe {
                readme: "".to_string(),
                exists: false,
            }))
        }
    }
}

#[instrument(skip_all)]
pub async fn create_readme(
    State(state): State<Arc<AppState>>,
    Extension(perms): Extension<UserPermissions>,
    Json(req): Json<CreateReadeMe>,
) -> Result<Json<UploadResponse>, (StatusCode, Json<serde_json::Value>)> {
    if !perms.has_write_permission(&req.repository) {
        return Err((
            StatusCode::FORBIDDEN,
            Json(json!({ "error": "Permission denied" })),
        ));
    }

    let table = CardTable::from_registry_type(&req.registry_type);

    let readme_path = format!(
        "{}/{}/{}/{}.{}",
        table,
        &req.repository,
        &req.name,
        SaveName::ReadMe,
        Suffix::Md
    );

    // check if artifact key exists before creating a new key
    let key = get_artifact_key(
        &state.sql_client,
        &state.storage_settings.encryption_key,
        &req.registry_type.to_string(),
        &readme_path,
    )
    .await
    .map_err(|e| {
        error!("Failed to get artifact key: {}", e);
        internal_server_error(e, "Failed to get artifact key")
    })?;

    let lpath = format!("{}.{}", SaveName::ReadMe, Suffix::Md);
    let result = create_and_store_encrypted_file(
        state.storage_client.clone(),
        &req.readme,
        &lpath,
        &readme_path,
        &key,
    )
    .await;

    match result {
        Ok(uploaded) => Ok(Json(uploaded)),
        Err(e) => Ok(Json(UploadResponse {
            uploaded: false,
            message: format!("Failed to upload readme: {}", e),
        })),
    }
}

pub async fn get_card_router(prefix: &str) -> Result<Router<Arc<AppState>>> {
    let result = catch_unwind(AssertUnwindSafe(|| {
        Router::new()
            .route(&format!("{}/card", prefix), get(check_card_uid))
            .route(&format!("{}/card/metadata", prefix), get(get_card))
            .route(&format!("{}/card/readme", prefix), get(get_readme))
            .route(&format!("{}/card/readme", prefix), post(create_readme))
            .route(
                &format!("{}/card/repositories", prefix),
                get(get_card_repositories),
            )
            .route(
                &format!("{}/card/registry/stats", prefix),
                get(get_registry_stats),
            )
            .route(&format!("{}/card/registry/page", prefix), get(get_page))
            .route(
                &format!("{}/card/registry/version/page", prefix),
                get(get_version_page),
            )
            .route(&format!("{}/card/list", prefix), get(list_cards))
            .route(&format!("{}/card/create", prefix), post(create_card))
            .route(&format!("{}/card/load", prefix), get(load_card))
            .route(&format!("{}/card/update", prefix), post(update_card))
            .route(&format!("{}/card/delete", prefix), delete(delete_card))
    }));

    match result {
        Ok(router) => Ok(router),
        Err(_) => {
            error!("Failed to create card router");
            // panic
            Err(anyhow::anyhow!("Failed to create card router"))
                .context("Panic occurred while creating the router")
        }
    }
}<|MERGE_RESOLUTION|>--- conflicted
+++ resolved
@@ -1,4 +1,3 @@
-use crate::core::audit::AuditContext;
 use crate::core::cards::schema::{
     CreateReadeMe, QueryPageResponse, ReadeMe, RegistryStatsResponse, VersionPageResponse,
 };
@@ -10,13 +9,8 @@
 use crate::core::state::AppState;
 use anyhow::{Context, Result};
 use axum::{
-<<<<<<< HEAD
-    extract::{ConnectInfo, Query, State},
-    http::{HeaderMap, StatusCode},
-=======
     extract::{Query, State},
     http::StatusCode,
->>>>>>> e07d47e2
     response::{IntoResponse, Response},
     routing::{delete, get, post},
     Extension, Json, Router,
@@ -50,17 +44,6 @@
             internal_server_error(e, "Failed to check if UID exists")
         })?;
 
-<<<<<<< HEAD
-    let response_data = UidResponse { exists };
-
-    // Convert to response and add audit context
-    let mut response = Json(response_data).into_response();
-
-    // Add audit context with relevant information
-    let audit_context = AuditContext {
-        resource_id: Some(params.uid.clone()),
-        ..AuditContext::default()
-=======
     let mut response = Json(UidResponse { exists }).into_response();
 
     let audit_context = AuditContext {
@@ -70,7 +53,6 @@
         registry_type: Some(params.registry_type.clone()),
         operation: Operation::Check,
         access_location: None,
->>>>>>> e07d47e2
     };
 
     response.extensions_mut().insert(audit_context);
@@ -144,10 +126,6 @@
             error!("Failed to get unique repository names: {}", e);
             internal_server_error(e, "Failed to get unique repository names")
         })?;
-<<<<<<< HEAD
-
-=======
->>>>>>> e07d47e2
     Ok(Json(QueryPageResponse { summaries }))
 }
 
@@ -295,13 +273,6 @@
     })
     .into_response();
 
-<<<<<<< HEAD
-    // Add audit context with relevant information
-    let audit_context = AuditContext {
-        resource_id: Some(uid.clone()),
-        ..AuditContext::default()
-    };
-=======
     let audit_context = AuditContext {
         resource_id: uid.clone(),
         resource_type: ResourceType::Database,
@@ -311,7 +282,6 @@
         access_location: None,
     };
 
->>>>>>> e07d47e2
     response.extensions_mut().insert(audit_context);
 
     Ok(response)
@@ -395,10 +365,30 @@
         }
 
         Card::Experiment(client_card) => {
-            let server_card = ExperimentCardRecord::from_client_card(client_card).map_err(|e| {
+            let version = Version::parse(&client_card.version).map_err(|e| {
                 error!("Failed to parse version: {}", e);
                 internal_server_error(e, "Failed to parse version")
             })?;
+
+            let server_card = ExperimentCardRecord {
+                uid: client_card.uid,
+                created_at: client_card.created_at,
+                app_env: client_card.app_env,
+                name: client_card.name,
+                repository: client_card.repository,
+                major: version.major as i32,
+                minor: version.minor as i32,
+                patch: version.patch as i32,
+                pre_tag: Some(version.pre.to_string()),
+                build_tag: Some(version.build.to_string()),
+                version: client_card.version,
+                tags: SqlxJson(client_card.tags),
+                datacard_uids: SqlxJson(client_card.datacard_uids),
+                modelcard_uids: SqlxJson(client_card.modelcard_uids),
+                promptcard_uids: SqlxJson(client_card.promptcard_uids),
+                experimentcard_uids: SqlxJson(client_card.experimentcard_uids),
+                username: client_card.username,
+            };
             ServerCard::Experiment(server_card)
         }
 
@@ -512,10 +502,6 @@
             internal_server_error(e, "Failed to delete card")
         })?;
 
-<<<<<<< HEAD
-    // need to delete the artifact key and the artifact itself
-=======
->>>>>>> e07d47e2
     Ok(Json(UidResponse { exists: false }))
 }
 
