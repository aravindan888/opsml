--- conflicted
+++ resolved
@@ -3,13 +3,8 @@
 # LICENSE file in the root directory of this source tree.
 import datetime
 from contextlib import contextmanager
-<<<<<<< HEAD
-=======
+from typing import Any, Dict, Iterable, Iterator, List, Optional, Type, Union, cast
 from enum import Enum
-from functools import wraps
->>>>>>> 023e5985
-from typing import Any, Dict, Iterable, Iterator, List, Optional, Type, Union, cast
-
 from sqlalchemy import Integer
 from sqlalchemy import func as sqa_func
 from sqlalchemy import select, text
