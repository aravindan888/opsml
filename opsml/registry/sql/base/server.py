--- conflicted
+++ resolved
@@ -23,12 +23,8 @@
     SemVerUtils,
     VersionType,
 )
-<<<<<<< HEAD
-from opsml.registry.storage.client import StorageClientType
 from opsml.registry.types import RegistryType
-=======
 from opsml.registry.storage.client import StorageClient
->>>>>>> 29d81273
 from opsml.settings.config import config
 
 logger = ArtifactLogger.get_logger()
