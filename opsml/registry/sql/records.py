import time
from typing import Any, Dict, List, Optional, Union, cast

from pydantic import BaseModel, model_validator, ConfigDict

from opsml.profile.profile_data import DataProfiler, ProfileReport
from opsml.registry.cards.types import METRICS, PARAMS, DataCardUris, ModelCardUris
from opsml.registry.sql.sql_schema import RegistryTableNames
from opsml.registry.storage.artifact_storage import load_record_artifact_from_storage
from opsml.registry.storage.storage_system import StorageClientType
from opsml.registry.storage.types import ArtifactStorageSpecs

ARBITRARY_ARTIFACT_TYPE = "dict"


def get_timestamp():
    return int(round(time.time() * 1_000_000))


class SaveRecord(BaseModel):
    name: str
    team: str
    user_email: str
    uid: Optional[str] = None
    version: str
    tags: Dict[str, str]


class DataRegistryRecord(SaveRecord):
    data_uri: Optional[str] = None
    data_type: Optional[str] = None
    timestamp: int = get_timestamp()
    runcard_uid: Optional[str] = None
    pipelinecard_uid: Optional[str] = None
    datacard_uri: str

    @model_validator(mode="before")
    def set_uris(cls, values):
        uris = values.get("uris")
        values["data_uri"] = uris["data_uri"]
        values["datacard_uri"] = uris["datacard_uri"]

        return values


class ModelRegistryRecord(SaveRecord):
    modelcard_uri: str
    datacard_uid: str
    trained_model_uri: str
    model_metadata_uri: Optional[str] = None
    sample_data_uri: str
    sample_data_type: str
    model_type: str
    timestamp: int = get_timestamp()
    runcard_uid: Optional[str] = None
    pipelinecard_uid: Optional[str] = None

    @model_validator(mode="before")
    def set_uris(cls, values):
        uris = values.get("uris")
        values["trained_model_uri"] = uris["trained_model_uri"]
        values["model_metadata_uri"] = uris["model_metadata_uri"]
        values["sample_data_uri"] = uris["sample_data_uri"]
        values["modelcard_uri"] = uris["modelcard_uri"]

        return values


class RunRegistryRecord(SaveRecord):
    datacard_uids: Optional[List[str]] = None
    modelcard_uids: Optional[List[str]] = None
    pipelinecard_uid: Optional[str] = None
    project_id: Optional[str] = None
    artifact_uris: Optional[Dict[str, str]] = None
    tags: Dict[str, str]
    timestamp: int = get_timestamp()
    runcard_uri: str


class PipelineRegistryRecord(SaveRecord):
    pipeline_code_uri: Optional[str] = None
    datacard_uids: List[str]
    modelcard_uids: List[str]
    runcard_uids: List[str]
    timestamp: int = get_timestamp()


class ProjectRegistryRecord(BaseModel):
    uid: str
    name: str
    team: str
    project_id: str
    version: Optional[str] = None
    description: Optional[str] = None
    timestamp: int = get_timestamp()


RegistryRecord = Union[
    DataRegistryRecord,
    ModelRegistryRecord,
    RunRegistryRecord,
    PipelineRegistryRecord,
    ProjectRegistryRecord,
]


class LoadRecord(BaseModel):
    model_config = ConfigDict(arbitrary_types_allowed=True, extra="allow")

    version: str
    name: str
    team: str
    uid: str
    user_email: str
    tags: Dict[str, str]
    storage_client: Optional[StorageClientType] = None

    @staticmethod
    def validate_table(table_name: str) -> bool:
        raise NotImplementedError


class LoadedDataRecord(LoadRecord):
    uris: DataCardUris
<<<<<<< HEAD
    data_type: Optional[str] = None
    feature_map: Optional[Dict[str, str]] = None
    feature_descriptions: Optional[Dict[str, str]] = None
    dependent_vars: Optional[List[Union[int, str]]] = None
    additional_info: Optional[Dict[str, Union[float, int, str]]] = None
    runcard_uid: Optional[str] = None
    pipelinecard_uid: Optional[str] = None

    @model_validator(mode="before")
=======
    data_type: Optional[str]
    feature_map: Optional[Dict[str, Any]]
    feature_descriptions: Optional[Dict[str, str]]
    dependent_vars: Optional[List[Union[int, str]]]
    additional_info: Optional[Dict[str, Union[float, int, str]]]
    runcard_uid: Optional[str]
    pipelinecard_uid: Optional[str]

    @root_validator(pre=True)
>>>>>>> 816d1fbd
    def load_attributes(cls, values):
        storage_client = cast(StorageClientType, values["storage_client"])

        datacard_definition = cls.load_datacard_definition(
            save_path=values["datacard_uri"],
            storage_client=storage_client,
        )

        datacard_definition["storage_client"] = storage_client
        datacard_definition["uris"]["datacard_uri"] = values.get("datacard_uri")

        if datacard_definition["uris"]["profile_uri"] is not None:
            profile_uri = datacard_definition["uris"]["profile_uri"]

            datacard_definition["data_profile"] = LoadedDataRecord.load_data_profile(
                data_profile_uri=profile_uri,
                storage_client=storage_client,
            )

        return datacard_definition

    @staticmethod
    def load_data_profile(data_profile_uri: str, storage_client: StorageClientType) -> ProfileReport:
        storage_spec = ArtifactStorageSpecs(save_path=data_profile_uri)

        storage_client.storage_spec = storage_spec
        profile_bytes = load_record_artifact_from_storage(
            storage_client=storage_client,
            artifact_type=ARBITRARY_ARTIFACT_TYPE,
        )

        profile = DataProfiler.load_profile(data=profile_bytes)
        return profile

    @classmethod
    def load_datacard_definition(
        cls,
        save_path: str,
        storage_client: StorageClientType,
    ) -> Dict[str, Any]:
        """Loads a model card definition from current attributes

        Returns:
            Dictionary to be parsed by DataCard.model_validate()
        """

        storage_spec = ArtifactStorageSpecs(save_path=save_path)
        storage_client.storage_spec = storage_spec

        datacard_definition = load_record_artifact_from_storage(
            storage_client=storage_client,
            artifact_type=ARBITRARY_ARTIFACT_TYPE,
        )

        return datacard_definition

    @staticmethod
    def validate_table(table_name: str) -> bool:
        return table_name == RegistryTableNames.DATA.value


class LoadedModelRecord(LoadRecord):
    datacard_uid: str
    sample_data_type: str
    model_type: str
    runcard_uid: Optional[str] = None
    pipelinecard_uid: Optional[str] = None
    uris: ModelCardUris

    @model_validator(mode="before")
    def load_model_attr(cls, values) -> Dict[str, Any]:
        storage_client = cast(StorageClientType, values["storage_client"])
        modelcard_definition = cls.load_modelcard_definition(
            values=values,
            storage_client=storage_client,
        )

        modelcard_definition["sample_data_type"] = values.get("sample_data_type")
        modelcard_definition["model_type"] = values.get("model_type")
        modelcard_definition["storage_client"] = values.get("storage_client")
        modelcard_definition["uris"] = ModelCardUris(
            model_metadata_uri=values.get("model_metadata_uri"),
            trained_model_uri=values.get("trained_model_uri"),
            modelcard_uri=values.get("modelcard_uri"),
            sample_data_uri=values.get("sample_data_uri"),
        )

        return modelcard_definition

    @classmethod
    def load_modelcard_definition(
        cls,
        values: Dict[str, Any],
        storage_client: StorageClientType,
    ) -> Dict[str, Any]:
        """Loads a model card definition from current attributes

        Returns:
            Dictionary to be parsed by ModelCard.parse_obj()
        """

        storage_spec = ArtifactStorageSpecs(save_path=values["modelcard_uri"])

        storage_client.storage_spec = storage_spec
        model_card_definition = load_record_artifact_from_storage(
            storage_client=storage_client,
            artifact_type=ARBITRARY_ARTIFACT_TYPE,
        )

        return model_card_definition

    @staticmethod
    def validate_table(table_name: str) -> bool:
        return table_name == RegistryTableNames.MODEL.value


class LoadedRunRecord(LoadRecord):
    datacard_uids: Optional[List[str]] = None
    modelcard_uids: Optional[List[str]] = None
    pipelinecard_uid: Optional[str] = None
    artifact_uris: Dict[str, str]
    artifacts: Dict[str, Any] = {}
    metrics: METRICS
    project_id: Optional[str] = None
    parameters: PARAMS
    tags: Dict[str, str]
    runcard_uri: str

    @model_validator(mode="before")
    def load_run_attr(cls, values) -> Dict[str, Any]:
        storage_client = cast(StorageClientType, values["storage_client"])

        runcard_definition = cls.load_runcard_definition(
            runcard_uri=values.get("runcard_uri"),
            storage_client=storage_client,
        )

        runcard_definition["runcard_uri"] = values.get("runcard_uri")
        runcard_definition["storage_client"] = values.get("storage_client")

        return runcard_definition

    @classmethod
    def load_runcard_definition(
        cls,
        runcard_uri: str,
        storage_client: StorageClientType,
    ) -> Dict[str, Any]:
        """Loads a model card definition from current attributes

        Returns:
            Dictionary to be parsed by RunCard.model_validate()
        """

        storage_spec = ArtifactStorageSpecs(save_path=runcard_uri)

        storage_client.storage_spec = storage_spec
        runcard_definition = load_record_artifact_from_storage(
            storage_client=storage_client,
            artifact_type=ARBITRARY_ARTIFACT_TYPE,
        )

        return runcard_definition

    @staticmethod
    def validate_table(table_name: str) -> bool:
        return table_name == RegistryTableNames.RUN.value


# same as piplelineregistry (duplicating to stay with theme of separate records)
class LoadedPipelineRecord(LoadRecord):
    pipeline_code_uri: Optional[str] = None
    datacard_uids: Optional[List[str]] = None
    modelcard_uids: Optional[List[str]] = None
    runcard_uids: Optional[List[str]] = None

    @staticmethod
    def validate_table(table_name: str) -> bool:
        return table_name == RegistryTableNames.PIPELINE.value


LoadedRecordType = Union[
    LoadedPipelineRecord,
    LoadedDataRecord,
    LoadedRunRecord,
    LoadedModelRecord,
]


def load_record(
    table_name: str,
    record_data: Dict[str, Any],
    storage_client: StorageClientType,
) -> LoadedRecordType:
    record = next(
        record
        for record in LoadRecord.__subclasses__()
        if record.validate_table(
            table_name=table_name,
        )
    )

    loaded_record = record(
        **{
            **record_data,
            **{"storage_client": storage_client},
        }
    )

    return cast(LoadedRecordType, loaded_record)<|MERGE_RESOLUTION|>--- conflicted
+++ resolved
@@ -122,9 +122,8 @@
 
 class LoadedDataRecord(LoadRecord):
     uris: DataCardUris
-<<<<<<< HEAD
     data_type: Optional[str] = None
-    feature_map: Optional[Dict[str, str]] = None
+    feature_map: Optional[Dict[str, Any]] = None
     feature_descriptions: Optional[Dict[str, str]] = None
     dependent_vars: Optional[List[Union[int, str]]] = None
     additional_info: Optional[Dict[str, Union[float, int, str]]] = None
@@ -132,17 +131,6 @@
     pipelinecard_uid: Optional[str] = None
 
     @model_validator(mode="before")
-=======
-    data_type: Optional[str]
-    feature_map: Optional[Dict[str, Any]]
-    feature_descriptions: Optional[Dict[str, str]]
-    dependent_vars: Optional[List[Union[int, str]]]
-    additional_info: Optional[Dict[str, Union[float, int, str]]]
-    runcard_uid: Optional[str]
-    pipelinecard_uid: Optional[str]
-
-    @root_validator(pre=True)
->>>>>>> 816d1fbd
     def load_attributes(cls, values):
         storage_client = cast(StorageClientType, values["storage_client"])
 
