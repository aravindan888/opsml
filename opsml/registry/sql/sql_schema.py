# Copyright (c) Shipt, Inc.
# This source code is licensed under the MIT license found in the
# LICENSE file in the root directory of this source tree.
import os
import uuid
from datetime import date
<<<<<<< HEAD
=======
from enum import Enum, unique
>>>>>>> 84a5b4c4
from typing import Type, Union, cast

from sqlalchemy import BigInteger, Boolean, Column, String
from sqlalchemy.dialects.postgresql import JSON
from sqlalchemy.ext.declarative import declarative_base
from sqlalchemy.orm import declarative_mixin, validates  # type: ignore

from opsml.helpers.logging import ArtifactLogger
from opsml.registry.sql.table_names import RegistryTableNames

logger = ArtifactLogger.get_logger()

Base = declarative_base()


<<<<<<< HEAD
=======
@unique
class RegistryTableNames(str, Enum):
    DATA = os.getenv("ML_DATA_REGISTRY_NAME", "OPSML_DATA_REGISTRY")
    MODEL = os.getenv("ML_MODEL_REGISTRY_NAME", "OPSML_MODEL_REGISTRY")
    RUN = os.getenv("ML_RUN_REGISTRY_NAME", "OPSML_RUN_REGISTRY")
    PIPELINE = os.getenv("ML_PIPELINE_REGISTRY_NAME", "OPSML_PIPELINE_REGISTRY")
    PROJECT = os.getenv("ML_PROJECT_REGISTRY_NAME", "OPSML_PROJECT_REGISTRY")
    AUDIT = os.getenv("ML_AUDIT_REGISTRY_NAME", "OPSML_AUDIT_REGISTRY")

    @staticmethod
    def from_str(name: str) -> "RegistryTableNames":
        l_name = name.strip().lower()
        if l_name == "data":
            return RegistryTableNames.DATA
        if l_name == "model":
            return RegistryTableNames.MODEL
        if l_name == "run":
            return RegistryTableNames.RUN
        if l_name == "pipeline":
            return RegistryTableNames.PIPELINE
        if l_name == "project":
            return RegistryTableNames.PROJECT
        if l_name == "audit":
            return RegistryTableNames.AUDIT
        raise NotImplementedError()


>>>>>>> 84a5b4c4
@declarative_mixin
class BaseMixin:
    uid = Column("uid", String(64), primary_key=True, default=lambda: uuid.uuid4().hex)
    date = Column("date", String(32), default=lambda: str(date.today()))
    timestamp = Column("timestamp", BigInteger)
    app_env = Column("app_env", String(32), default=os.getenv("APP_ENV", "development"))
    name = Column("name", String(128))
    team = Column("team", String(128))
    version = Column("version", String(32), nullable=False)
    user_email = Column("user_email", String(128))
    tags = Column("tags", JSON)

    @validates("team")
    def lower_team(self, key: str, team: str) -> str:
        return team.lower().replace("_", "-")

    @validates("name")
    def lower_name(self, key: str, name: str) -> str:
        return name.lower().replace("_", "-")


@declarative_mixin
class DataMixin:
    data_uri = Column("data_uri", String(1024))
    data_type = Column("data_type", String(1024))
    runcard_uid = Column("runcard_uid", String(1024))
    pipelinecard_uid = Column("pipelinecard_uid", String(1024))
    datacard_uri = Column("datacard_uri", String(1024))
    auditcard_uid = Column("auditcard_uid", String(1024))
    uris = Column("uris", JSON)


class DataSchema(Base, BaseMixin, DataMixin):
    __tablename__ = RegistryTableNames.DATA.value

    def __repr__(self) -> str:
        return f"<SqlMetric({self.__tablename__}"


@declarative_mixin
class ModelMixin:
    modelcard_uri = Column("modelcard_uri", String(1024))
    datacard_uid = Column("datacard_uid", String(1024))
    trained_model_uri = Column("trained_model_uri", String(1024))
    model_metadata_uri = Column("model_metadata_uri", String(1024))
    sample_data_uri = Column("sample_data_uri", String(1024))
    sample_data_type = Column("sample_data_type", String(512))
    model_type = Column("model_type", String(512))
    runcard_uid = Column("runcard_uid", String(1024))
    pipelinecard_uid = Column("pipelinecard_uid", String(1024))
    auditcard_uid = Column("auditcard_uid", String(1024))


class ModelSchema(Base, BaseMixin, ModelMixin):
    __tablename__ = RegistryTableNames.MODEL.value

    def __repr__(self) -> str:
        return f"<SqlMetric({self.__tablename__}"


@declarative_mixin
class RunMixin:
    datacard_uids = Column("datacard_uids", JSON)
    modelcard_uids = Column("modelcard_uids", JSON)
    pipelinecard_uid = Column("pipelinecard_uid", String(512))
    project_id = Column("project_id", String(512))
    artifact_uris = Column("artifact_uris", JSON)
    runcard_uri = Column("runcard_uri", String(512))


class RunSchema(Base, BaseMixin, RunMixin):
    __tablename__ = RegistryTableNames.RUN.value

    def __repr__(self) -> str:
        return f"<SqlMetric({self.__tablename__}"


@declarative_mixin
class AuditMixin:
    approved = Column("approved", Boolean)
    audit_uri = Column("audit_uri", String(2048))
    datacards = Column("datacard_uids", JSON)
    modelcards = Column("modelcard_uids", JSON)
    runcards = Column("runcard_uids", JSON)


class AuditSchema(Base, BaseMixin, AuditMixin):
    __tablename__ = RegistryTableNames.AUDIT.value

    def __repr__(self) -> str:
        return f"<SqlMetric({self.__tablename__}"


@declarative_mixin
class PipelineMixin:
    pipeline_code_uri = Column("pipeline_code_uri", String(512))
    datacard_uids = Column("datacard_uids", JSON)
    modelcard_uids = Column("modelcard_uids", JSON)
    runcard_uids = Column("runcard_uids", JSON)


class PipelineSchema(Base, BaseMixin, PipelineMixin):
    __tablename__ = RegistryTableNames.PIPELINE.value

    def __repr__(self) -> str:
        return f"<SqlMetric({self.__tablename__}"


class ProjectSchema(Base):
    __tablename__ = RegistryTableNames.PROJECT.value

    uid = Column("uid", String(512), default=lambda: uuid.uuid4().hex)
    name = Column("name", String(512))
    team = Column("team", String(512))
    project_id = Column("project_id", String(512), primary_key=True)
    description = Column("description", String(512))
    version = Column("version", String(512))
    timestamp = Column("timestamp", BigInteger)


REGISTRY_TABLES = Union[  # pylint: disable=invalid-name
    DataSchema,
    ModelSchema,
    RunSchema,
    PipelineSchema,
    ProjectSchema,
    AuditSchema,
]


class TableSchema:
    @staticmethod
    def get_table(table_name: str) -> Type[REGISTRY_TABLES]:
        for table_schema in Base.__subclasses__():
            if table_name == table_schema.__tablename__:  # type: ignore
                return cast(Type[REGISTRY_TABLES], table_schema)

        raise ValueError(f"""Incorrect table name provided {table_name}""")<|MERGE_RESOLUTION|>--- conflicted
+++ resolved
@@ -4,10 +4,7 @@
 import os
 import uuid
 from datetime import date
-<<<<<<< HEAD
-=======
 from enum import Enum, unique
->>>>>>> 84a5b4c4
 from typing import Type, Union, cast
 
 from sqlalchemy import BigInteger, Boolean, Column, String
@@ -23,8 +20,6 @@
 Base = declarative_base()
 
 
-<<<<<<< HEAD
-=======
 @unique
 class RegistryTableNames(str, Enum):
     DATA = os.getenv("ML_DATA_REGISTRY_NAME", "OPSML_DATA_REGISTRY")
@@ -52,7 +47,6 @@
         raise NotImplementedError()
 
 
->>>>>>> 84a5b4c4
 @declarative_mixin
 class BaseMixin:
     uid = Column("uid", String(64), primary_key=True, default=lambda: uuid.uuid4().hex)
