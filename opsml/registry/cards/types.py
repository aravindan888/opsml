--- conflicted
+++ resolved
@@ -9,13 +9,8 @@
 from pydantic import BaseModel, ConfigDict, field_validator
 
 from opsml.helpers.logging import ArtifactLogger
-<<<<<<< HEAD
-from opsml.helpers.utils import FindPath
-from opsml.model.utils.types import (
-=======
 from opsml.helpers.utils import FileUtils
 from opsml.model.types import (
->>>>>>> 059e32af
     ApiDataSchemas,
     DataDict,
     ExtraOnnxArgs,
