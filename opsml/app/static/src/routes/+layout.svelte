--- conflicted
+++ resolved
@@ -14,11 +14,8 @@
   initializeStores();
 
 
-<<<<<<< HEAD
-=======
   checkAuthstore(authStore);
   
->>>>>>> faad1361
 </script>
 
 <svelte:head>
