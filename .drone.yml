--- conflicted
+++ resolved
@@ -3,12 +3,9 @@
 type: docker
 node:
   env: platform
-<<<<<<< HEAD
 workspace:
   base: /usr/src/py38
   path: ${DRONE_REPO_NAME}
-=======
->>>>>>> 3d3029a0
 
 trigger:
   event:
@@ -93,11 +90,6 @@
 type: docker
 node:
   env: platform
-<<<<<<< HEAD
-=======
-depends_on:
-  - test-and-build
->>>>>>> 3d3029a0
 trigger:
   event:
     - tag
