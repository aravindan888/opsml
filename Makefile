PROJECT=poetry-template
PYTHON_VERSION=3.10.10
SOURCE_OBJECTS=opsml


format.black:
	poetry run black ${SOURCE_OBJECTS}
format.ruff:
	poetry run ruff check --silent --fix --exit-zero ${SOURCE_OBJECTS}
format.isort:
	poetry run isort ${SOURCE_OBJECTS}
format: format.isort format.ruff format.black

lints.format_check:
	poetry run black --check ${SOURCE_OBJECTS}
lints.ruff:
	poetry run ruff check ${SOURCE_OBJECTS}
lints.pylint:
	poetry run pylint --rcfile pyproject.toml ${SOURCE_OBJECTS}
lints.mypy:
	poetry run mypy ${SOURCE_OBJECTS}
lints.gitleaks:
	poetry run gitleaks detect --log-level debug -v
	poetry run gitleaks protect --log-level debug -v
lints: lints.format_check lints.ruff lints.pylint lints.gitleaks lints.mypy
lints.ci: lints.format_check lints.ruff lints.pylint lints.mypy

setup: setup.sysdeps setup.python setup.project
# setup.uninstall - handle in and out of project venvs
setup.uninstall:
	@export _venv_path=$$(poetry env info --path); \
    if [ ! -n "$${_venv_path:+1}" ]; then \
      echo "\nsetup.uninstall: didn't find a virtualenv to clean up"; \
      exit 0; \
    fi; \
    echo "\nattempting cleanup of $$_venv_path" \
    && export _venv_name=$$(basename $$_venv_path) \
    && ((poetry env remove $$_venv_name > /dev/null 2>&1 \
         || rm -rf ./.venv) && echo "all cleaned up!") \
    || (echo "\nsetup.uninstall: failed to remove the virtualenv." && exit 1)
setup.project:
	poetry install --all-extras --with dev,dev-lints
setup.python:
	@echo "Active Python version: $$(python --version)"
	@echo "Base Interpreter path: $$(python -c 'import sys; print(sys.executable)')"
	@export _python_version=$$(cat .tool-versions | grep -i python | cut -d' ' -f2) \
      && test "$$(python --version | cut -d' ' -f2)" = "$$_python_version" \
      || (echo "Please activate python version: $$_python_version" && exit 1)
	@poetry env use $$(python -c "import sys; print(sys.executable)")
	@echo "Active interpreter path: $$(poetry env info --path)/bin/python"
setup.sysdeps:
      # bootstrap python first to avoid issues with plugin installs that count on python
	@-asdf plugin-add python; asdf install python
	@asdf plugin update --all \
      && for p in $$(cut -d" " -f1 .tool-versions | sort | tr '\n' ' '); do \
           asdf plugin add $$p || true; \
         done \
      && asdf install \
      || (echo "WARNING: Failed to install sysdeps, hopefully things aligned with the .tool-versions file.." \
         && echo "   feel free to ignore when on drone")

test.unit:
	poetry run pytest \
		-m "not large" \
		--cov \
		--cov-fail-under=0 \
		--cov-report html:coverage \
		--cov-report term \
		--junitxml=./results.xml

<<<<<<< HEAD
test.unit.missing:
	poetry run pytest \
		--cov \
		--cov-fail-under=0 \
		--cov-report html:coverage \
		--cov-report term-missing \
		--junitxml=./results.xml
=======
test.registry:
	poetry run python -m pytest tests/test_registry/test_registry.py

>>>>>>> d917a404

test.doc_examples:
	poetry run pytest tests/test_docs

poetry.pre.patch:
	poetry version prepatch

poetry.sub.pre.tag:
	$(eval VER = $(shell grep "^version =" pyproject.toml | tr -d '"' | sed "s/^version = //"))
	$(eval TS = $(shell date +%s))
	$(eval REL_CANDIDATE = $(VER)-rc.$(TS))
	@sed -i "s/$(VER)/$(REL_CANDIDATE)/" pyproject.toml

prep.release.candidate : poetry.sub.pre.tag

publish:
	poetry publish --build

publish.docs:
	cd docs && poetry run mkdocs gh-deploy --force<|MERGE_RESOLUTION|>--- conflicted
+++ resolved
@@ -68,7 +68,6 @@
 		--cov-report term \
 		--junitxml=./results.xml
 
-<<<<<<< HEAD
 test.unit.missing:
 	poetry run pytest \
 		--cov \
@@ -76,11 +75,9 @@
 		--cov-report html:coverage \
 		--cov-report term-missing \
 		--junitxml=./results.xml
-=======
+
 test.registry:
 	poetry run python -m pytest tests/test_registry/test_registry.py
-
->>>>>>> d917a404
 
 test.doc_examples:
 	poetry run pytest tests/test_docs
