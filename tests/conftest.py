--- conflicted
+++ resolved
@@ -72,11 +72,7 @@
 from opsml.registry.sql.sql_schema import BaseMixin, Base, RegistryTableNames
 from opsml.registry.sql.db_initializer import DBInitializer
 from opsml.registry.sql.connectors.connector import LocalSQLConnection
-<<<<<<< HEAD
-from opsml.registry.storage.storage_system import StorageClientGetter, StorageClientType
-=======
 from opsml.registry.storage.storage_system import get_storage_client, StorageClientType
->>>>>>> d91955a0
 
 from opsml.projects import ProjectInfo
 from opsml.registry import CardRegistries
@@ -685,6 +681,7 @@
     # Initialize model with the pretrained weights
     def map_location(storage, loc):
         return storage
+
     if torch.cuda.is_available():
         map_location = None
     torch_model.load_state_dict(model_zoo.load_url(model_url, map_location=map_location))
