import json
import sys

import numpy as np
import pyarrow as pa
import pytest
from pytest_lazyfixture import lazy_fixture

from opsml.registry.storage.artifact import (
    ArtifactStorageType,
    JSONStorage,
    NumpyStorage,
    ParquetStorage,
    PyTorchModelStorage,
    TensorFlowModelStorage,
)
<<<<<<< HEAD
from opsml.registry.storage.client import StorageClient
from opsml.registry.types import ArtifactStorageSpecs
=======
>>>>>>> 29d81273
from tests import conftest


@pytest.mark.parametrize("storage_client", [lazy_fixture("api_storage_client")])
def test_api_parquet(test_arrow_table, storage_client):
    pq_writer = ParquetStorage(
        storage_client=storage_client,
        artifact_type=ArtifactStorageType.PYARROW,
    )

    uri = pq_writer.save_artifact(
        artifact=test_arrow_table,
        root_uri=conftest.save_path(),
        filename="test",
    )

    table = pq_writer.load_artifact(uri)
    assert isinstance(table, pa.Table)


@pytest.mark.parametrize("storage_client", [lazy_fixture("api_storage_client")])
@pytest.mark.skipif(sys.platform == "win32", reason="No wn_32 test")
def test_api_numpy(test_array, storage_client):
    numpy_writer = NumpyStorage(
        storage_client=storage_client,
        artifact_type=ArtifactStorageType.NUMPY,
    )
    uri = numpy_writer.save_artifact(
        artifact=test_array,
        root_uri=conftest.save_path(),
        filename="test",
    )

    array = numpy_writer.load_artifact(storage_uri=uri)
    assert isinstance(array, np.ndarray)


@pytest.mark.parametrize("storage_client", [lazy_fixture("api_storage_client")])
def test_api_json(storage_client):
    # Data to be written
    dictionary = {
        "id": "04",
        "name": "test",
    }

    # Serializing json
    json_object = json.dumps(dictionary, indent=4)

    json_writer = JSONStorage(
        artifact_type=ArtifactStorageType.JSON,
        storage_client=storage_client,
    )
    uri = json_writer.save_artifact(
        artifact=json_object,
        root_uri=conftest.save_path(),
        filename="test",
    )

    loaded_json = json_writer.load_artifact(storage_uri=uri)

    assert loaded_json == dictionary


@pytest.mark.parametrize("storage_client", [lazy_fixture("api_storage_client")])
def test_api_pytorch_model(storage_client, load_pytorch_resnet):
    model, data = load_pytorch_resnet

    model_storage = PyTorchModelStorage(
        artifact_type=ArtifactStorageType.PYTORCH,
        storage_client=storage_client,
    )

    uri = model_storage.save_artifact(
        artifact=model,
        root_uri=conftest.save_path(),
        filename="test",
    )

    loaded_model = model_storage.load_artifact(storage_uri=uri)
    assert isinstance(loaded_model, type(model))


@pytest.mark.skipif(sys.platform == "win32", reason="No tf test with wn_32")
@pytest.mark.parametrize("storage_client", [lazy_fixture("api_storage_client")])
def test_api_tensorflow_model(storage_client, load_transformer_example):
    model, data = load_transformer_example
<<<<<<< HEAD
    model_storage = TensorFlowModelStorage(
        artifact_type="keras",
=======
    model_storage = TensorflowModelStorage(
        artifact_type=ArtifactStorageType.TF_MODEL,
>>>>>>> 29d81273
        storage_client=storage_client,
    )

    uri = model_storage.save_artifact(
        artifact=model,
        root_uri=conftest.save_path(),
        filename="test",
    )

    loaded_model = model_storage.load_artifact(uri)
    assert isinstance(loaded_model, type(model))


@pytest.mark.parametrize("storage_client", [lazy_fixture("gcp_storage_client"), lazy_fixture("s3_storage_client")])
def test_parquet_cloud(test_arrow_table, storage_client, mock_pyarrow_parquet_write, mock_pyarrow_parquet_dataset):
    pq_writer = ParquetStorage(
        storage_client=storage_client,
        artifact_type=ArtifactStorageType.PYARROW,
    )
    uri = pq_writer.save_artifact(
        artifact=test_arrow_table,
        root_uri=conftest.save_path(),
        filename="test",
    )

    table = pq_writer.load_artifact(storage_uri=uri)
    assert isinstance(table, pa.Table)


@pytest.mark.parametrize("storage_client", [lazy_fixture("local_storage_client")])
def test_parquet_local(test_arrow_table, storage_client):
    pq_writer = ParquetStorage(
        storage_client=storage_client,
        artifact_type=ArtifactStorageType.PYARROW,
    )
    uri = pq_writer.save_artifact(
        artifact=test_arrow_table,
        root_uri=conftest.save_path(),
        filename="test",
    )

    table = pq_writer.load_artifact(storage_uri=uri)
    assert isinstance(table, pa.Table)


@pytest.mark.parametrize("storage_client", [lazy_fixture("local_storage_client")])
def test_array(test_array, storage_client):
    numpy_writer = NumpyStorage(
        storage_client=storage_client,
        artifact_type=ArtifactStorageType.NUMPY,
    )
    uri = numpy_writer.save_artifact(
        artifact=test_array,
        root_uri=conftest.save_path(),
        filename="test",
    )

    array = numpy_writer.load_artifact(storage_uri=uri)
    assert isinstance(array, np.ndarray)


@pytest.mark.skipif(sys.platform == "win32", reason="No tf test with wn_32")
@pytest.mark.parametrize("storage_client", [lazy_fixture("local_storage_client")])
def test_tensorflow_model(storage_client, load_transformer_example):
    model, _ = load_transformer_example
<<<<<<< HEAD
    model_storage = TensorFlowModelStorage(
        artifact_type="keras",
=======
    model_storage = TensorflowModelStorage(
        artifact_type=ArtifactStorageType.TF_MODEL,
>>>>>>> 29d81273
        storage_client=storage_client,
    )

    uri = model_storage.save_artifact(
        artifact=model,
        root_uri=conftest.save_path(),
        filename="test",
    )
    model = model_storage.load_artifact(storage_uri=uri)
    assert model is not None


@pytest.mark.parametrize("storage_client", [lazy_fixture("local_storage_client")])
def test_pytorch_model(storage_client, load_pytorch_resnet):
    model, data = load_pytorch_resnet
    model_storage = PyTorchModelStorage(
        artifact_type=ArtifactStorageType.PYTORCH,
        storage_client=storage_client,
    )

    metadata = model_storage.save_artifact(
        artifact=model,
        root_uri=conftest.save_path(),
        filename="test",
    )

    model = model_storage.load_artifact(storage_uri=metadata)
    assert model is not None<|MERGE_RESOLUTION|>--- conflicted
+++ resolved
@@ -14,11 +14,6 @@
     PyTorchModelStorage,
     TensorFlowModelStorage,
 )
-<<<<<<< HEAD
-from opsml.registry.storage.client import StorageClient
-from opsml.registry.types import ArtifactStorageSpecs
-=======
->>>>>>> 29d81273
 from tests import conftest
 
 
@@ -105,13 +100,8 @@
 @pytest.mark.parametrize("storage_client", [lazy_fixture("api_storage_client")])
 def test_api_tensorflow_model(storage_client, load_transformer_example):
     model, data = load_transformer_example
-<<<<<<< HEAD
-    model_storage = TensorFlowModelStorage(
-        artifact_type="keras",
-=======
     model_storage = TensorflowModelStorage(
         artifact_type=ArtifactStorageType.TF_MODEL,
->>>>>>> 29d81273
         storage_client=storage_client,
     )
 
@@ -177,13 +167,8 @@
 @pytest.mark.parametrize("storage_client", [lazy_fixture("local_storage_client")])
 def test_tensorflow_model(storage_client, load_transformer_example):
     model, _ = load_transformer_example
-<<<<<<< HEAD
-    model_storage = TensorFlowModelStorage(
-        artifact_type="keras",
-=======
     model_storage = TensorflowModelStorage(
         artifact_type=ArtifactStorageType.TF_MODEL,
->>>>>>> 29d81273
         storage_client=storage_client,
     )
 
