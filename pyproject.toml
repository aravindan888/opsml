--- conflicted
+++ resolved
@@ -150,12 +150,9 @@
 tensorflow = { version = "^2.11.0", platform = "linux" }
 # Tensorflow < 2.13.0 has no arm64 build in the main pypi package, so this separate one must be used for apple silicon
 tensorflow-macos = { version = "2.12.0", platform = "darwin" }
-<<<<<<< HEAD
 lightning = "^2.1.2"
 optimum = "^1.16.1"
-=======
 pytest-rerunfailures = "^13.0"
->>>>>>> 059e32af
 
 [tool.poetry.group.dev-lints]
 optional = true
