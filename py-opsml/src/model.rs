use opsml_interfaces::{
    CatBoostModel, DataProcessor, HuggingFaceModel, HuggingFaceORTModel, HuggingFaceOnnxArgs,
<<<<<<< HEAD
    HuggingFaceTask, LightGBMModel, LightningModel, ModelInterface, ModelInterfaceMetadata,
    ModelInterfaceSaveMetadata, ModelInterfaceType, ModelType, OnnxSession, SklearnModel, TaskType,
    TorchModel, XGBoostModel,
=======
    HuggingFaceTask, LightGBMModel, LightningModel, LoadKwargs, ModelInterface,
    ModelInterfaceMetadata, ModelInterfaceSaveMetadata, ModelInterfaceType, ModelType, OnnxSession,
    SaveKwargs, SklearnModel, TaskType, TensorFlowModel, TorchModel, XGBoostModel,
>>>>>>> b62887b2
};

use pyo3::prelude::*;

#[pymodule]
pub fn model(m: &Bound<'_, PyModule>) -> PyResult<()> {
    // opsml_interfaces
    m.add_class::<HuggingFaceOnnxArgs>()?;
    m.add_class::<HuggingFaceORTModel>()?;
    m.add_class::<TaskType>()?;

    // helper types
    m.add_class::<DataProcessor>()?;
    m.add_class::<OnnxSession>()?;
    m.add_class::<ModelInterfaceType>()?;
    m.add_class::<ModelType>()?;
    m.add_class::<HuggingFaceTask>()?;

    // Model Interface
    m.add_class::<ModelInterfaceMetadata>()?;
    m.add_class::<ModelInterfaceSaveMetadata>()?;
    m.add_class::<ModelInterface>()?;
    m.add_class::<SklearnModel>()?;
    m.add_class::<LightGBMModel>()?;
    m.add_class::<XGBoostModel>()?;
    m.add_class::<TorchModel>()?;
    m.add_class::<LightningModel>()?;
    m.add_class::<HuggingFaceModel>()?;
    m.add_class::<CatBoostModel>()?;
    m.add_class::<TensorFlowModel>()?;

    Ok(())
}<|MERGE_RESOLUTION|>--- conflicted
+++ resolved
@@ -1,14 +1,10 @@
 use opsml_interfaces::{
     CatBoostModel, DataProcessor, HuggingFaceModel, HuggingFaceORTModel, HuggingFaceOnnxArgs,
-<<<<<<< HEAD
-    HuggingFaceTask, LightGBMModel, LightningModel, ModelInterface, ModelInterfaceMetadata,
-    ModelInterfaceSaveMetadata, ModelInterfaceType, ModelType, OnnxSession, SklearnModel, TaskType,
-    TorchModel, XGBoostModel,
-=======
-    HuggingFaceTask, LightGBMModel, LightningModel, LoadKwargs, ModelInterface,
-    ModelInterfaceMetadata, ModelInterfaceSaveMetadata, ModelInterfaceType, ModelType, OnnxSession,
-    SaveKwargs, SklearnModel, TaskType, TensorFlowModel, TorchModel, XGBoostModel,
->>>>>>> b62887b2
+    HuggingFaceTask, HuggingFaceTask, LightGBMModel, LightGBMModel, LightningModel, LightningModel,
+    LoadKwargs, ModelInterface, ModelInterface, ModelInterfaceMetadata, ModelInterfaceMetadata,
+    ModelInterfaceSaveMetadata, ModelInterfaceSaveMetadata, ModelInterfaceType, ModelInterfaceType,
+    ModelType, ModelType, OnnxSession, OnnxSession, SaveKwargs, SklearnModel, SklearnModel,
+    TaskType, TaskType, TensorFlowModel, TorchModel, TorchModel, XGBoostModel, XGBoostModel,
 };
 
 use pyo3::prelude::*;
