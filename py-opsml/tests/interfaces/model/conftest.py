--- conflicted
+++ resolved
@@ -1170,7 +1170,6 @@
 
 
 @pytest.fixture
-<<<<<<< HEAD
 def lightgbm_regression(regression_data) -> SklearnModel:
     X, y = regression_data
     reg = lgb.LGBMRegressor().fit(X, y)
@@ -1178,25 +1177,4 @@
         model=reg,
         sample_data=X,
         task_type=TaskType.Regression,
-    )
-=======
-def tf_sequential_model() -> (
-    Generator[Tuple[tf.keras.Sequential, np.ndarray], None, None]
-):
-    model = tf.keras.Sequential(
-        [
-            tf.keras.layers.Dense(10, activation="relu", input_shape=(10,)),
-            tf.keras.layers.Dense(1),
-        ]
-    )
-    # Compile
-    model.compile(optimizer="adam", loss="binary_crossentropy", metrics=["accuracy"])
-
-    X = np.random.rand(100, 10)
-    y = np.random.randint(0, 2, 100)
-
-    # fit model
-    model.fit(X, y, epochs=2)
-
-    yield (model, X)
->>>>>>> b62887b2
+    )