from opsml.data import (
    DataInterface,
    NumpyData,
    PolarsData,
    PandasData,
    ArrowData,
    TorchData,
    SqlLogic,
    DataSplits,
    DataSplit,
    IndiceSplit,
    DependentVars,
    DataType,
)
from opsml.core import OpsmlError
import numpy as np
import polars as pl
import pyarrow as pa  # type: ignore
from numpy.typing import NDArray
from pathlib import Path
import pytest
import torch
import pandas as pd
from typing import Tuple, Any


def test_data_interface(tmp_path: Path, numpy_array: NDArray[np.float64]):
    data_interface = DataInterface()
    assert data_interface is not None
    assert data_interface.data is None

    data_interface.data = numpy_array
    assert data_interface.data is not None

    assert data_interface.data_type == DataType.Base

    sql_logic = SqlLogic(queries={"sql": "test_sql.sql"})

    data_interface = DataInterface(data=numpy_array, sql_logic=sql_logic)

    assert (
        data_interface.sql_logic["sql"] == "SELECT ORDER_ID FROM TEST_TABLE limit 100"
    )

    data_interface.add_sql_logic(name="sql2", filepath="test_sql.sql")

    assert (
        data_interface.sql_logic["sql2"] == "SELECT ORDER_ID FROM TEST_TABLE limit 100"
    )

    save_path = tmp_path / "test"
    save_path.mkdir()

    data_interface.save(save_path)
    data_interface.data = None

    assert data_interface.data is None

    ## should raise an error if we try to save again
    with pytest.raises(OpsmlError) as error:
        data_interface.save_data(save_path)
    assert str(error.value) == "No data detected in interface for saving"

    data_interface.load_data(save_path)

    assert data_interface.data is not None


def test_data_split(numpy_array: NDArray[np.float64]):
    data_split = DataSplit(
        label="train",
        indice_split=IndiceSplit(
            indices=[0, 5, 9],
        ),
    )

    interface = DataInterface(data=numpy_array, data_splits=[data_split])
    interface = DataInterface(data=numpy_array, data_splits=DataSplits([data_split]))

    # update the data split
    data_split.label = "test"

    assert data_split.label == "test"

    interface.data_splits = DataSplits([data_split])

    assert interface.data_splits.splits[0].label == "test"

    interface.dependent_vars = DependentVars(["test"])

    assert interface.dependent_vars.column_names[0] == "test"


def test_numpy_interface(tmp_path: Path, numpy_array: NDArray[np.float64]):
    interface = NumpyData(data=numpy_array)

    assert interface.data is not None
    assert interface.data_type == DataType.Numpy
    assert interface.dependent_vars is not None
    assert interface.data_splits is not None
    assert interface.sql_logic is not None

    save_path = tmp_path / "test"
    save_path.mkdir()

    metadata = interface.save(save_path)

    assert metadata.data_save_path == "data.npy"
    assert metadata.data_type == DataType.Numpy

    with pytest.raises(OpsmlError):
        _ = NumpyData(data=10)

    interface.data = None
    assert interface.data is None

    interface.load_data(save_path)

    assert interface.data is not None

    interface.feature_map["numpy_array"].feature_type = "float64"
    interface.feature_map["numpy_array"].shape = [10, 100]


def test_polars_interface(multi_type_polars_dataframe2: pl.DataFrame, tmp_path: Path):
    interface = PolarsData(data=multi_type_polars_dataframe2)

    assert interface.data is not None
    assert interface.data_type == DataType.Polars
    assert interface.dependent_vars is not None
    assert interface.data_splits is not None
    assert interface.sql_logic is not None

    save_path = tmp_path / "test"
    save_path.mkdir()

    kwargs = {"compression": "gzip"}
    metadata = interface.save(path=save_path, **kwargs)

    assert metadata.data_type == DataType.Polars
    assert interface.feature_map["int8"].feature_type == "Int8"
    assert interface.feature_map["int16"].feature_type == "Int16"

    # set data to none
    interface.data = None

    assert interface.data is None

    interface.load_data(path=save_path)

    assert interface.data is not None

    with pytest.raises(OpsmlError):
        interface.data = 10


def test_pandas_interface(pandas_mixed_type_dataframe: pd.DataFrame, tmp_path: Path):
    interface = PandasData(data=pandas_mixed_type_dataframe)

    assert interface.data is not None
    assert interface.data_type == DataType.Pandas
    assert interface.dependent_vars is not None
    assert interface.data_splits is not None
    assert interface.sql_logic is not None

    save_path = tmp_path / "test"
    save_path.mkdir()

    metadata = interface.save(path=save_path)

    assert metadata.data_type == DataType.Pandas
    assert interface.feature_map["n_legs"].feature_type == "int64"
    assert interface.feature_map["category"].feature_type == "category"

    # set data to none
    interface.data = None

    assert interface.data is None

    interface.load_data(path=save_path)

    assert interface.data is not None

    for i in range(0, len(interface.data.columns)):
        assert (
            interface.data.dtypes.iloc[i] == pandas_mixed_type_dataframe.dtypes.iloc[i]
        )

    with pytest.raises(OpsmlError):
        interface.data = 10


def test_arrow_interface(arrow_dataframe: pa.Table, tmp_path: Path):
    interface = ArrowData(data=arrow_dataframe)

    assert interface.data is not None
    assert interface.data_type == DataType.Arrow
    assert interface.dependent_vars is not None
    assert interface.data_splits is not None
    assert interface.sql_logic is not None

    save_path = tmp_path / "test"
    save_path.mkdir()

    metadata = interface.save(path=save_path)

    assert metadata.data_type == DataType.Arrow
    assert interface.feature_map["n_legs"].feature_type == "int64"
    assert interface.feature_map["animals"].feature_type == "string"

    # set data to none
    interface.data = None

    assert interface.data is None

    interface.load_data(path=save_path)

    assert interface.data is not None

    with pytest.raises(OpsmlError):
        interface.data = 10


def test_torch_data(torch_tensor: torch.Tensor, tmp_path: Path):
    interface = TorchData(data=torch_tensor)

    assert interface.data is not None
    assert interface.data_type == DataType.TorchTensor
    assert interface.dependent_vars is not None
    assert interface.data_splits is not None
    assert interface.sql_logic is not None

    save_path = tmp_path / "test"
    save_path.mkdir()

    metadata = interface.save(path=save_path)

    assert metadata.data_type == DataType.TorchTensor

    # set data to none
    interface.data = None

    assert interface.data is None

    interface.load_data(path=save_path)

    assert interface.data is not None

    with pytest.raises(OpsmlError):
        interface.data = 10


def test_pandas_data_profile(pandas_dataframe_profile: pd.DataFrame):
    interface = PandasData(data=pandas_dataframe_profile)
    data_profile = interface.create_data_profile(compute_correlations=True)
<<<<<<< HEAD
    assert data_profile is not None


def test_torch_dataset(
    tmp_path: Path, torch_dataset: Tuple[torch.utils.data.Dataset, Any]
):
    dataset, custom_class = torch_dataset
    interface = TorchData(data=dataset)

    assert interface.data is not None
    assert interface.data_type == DataType.TorchDataset
    assert interface.dependent_vars is not None
    assert interface.data_splits is not None
    assert interface.sql_logic is not None

    save_path = tmp_path / "test"
    save_path.mkdir()

    metadata = interface.save(path=save_path, **{"torch_dataset": custom_class})

    # assert metadata.data_type == DataType.TorchDataset


#
## set data to none
# interface.data = None
#
# assert interface.data is None
#
# interface.load_data(path=save_path,
#
# assert interface.data is not None
=======
    assert data_profile is not None
>>>>>>> a7abee0a
<|MERGE_RESOLUTION|>--- conflicted
+++ resolved
@@ -21,7 +21,6 @@
 import pytest
 import torch
 import pandas as pd
-from typing import Tuple, Any
 
 
 def test_data_interface(tmp_path: Path, numpy_array: NDArray[np.float64]):
@@ -253,39 +252,4 @@
 def test_pandas_data_profile(pandas_dataframe_profile: pd.DataFrame):
     interface = PandasData(data=pandas_dataframe_profile)
     data_profile = interface.create_data_profile(compute_correlations=True)
-<<<<<<< HEAD
-    assert data_profile is not None
-
-
-def test_torch_dataset(
-    tmp_path: Path, torch_dataset: Tuple[torch.utils.data.Dataset, Any]
-):
-    dataset, custom_class = torch_dataset
-    interface = TorchData(data=dataset)
-
-    assert interface.data is not None
-    assert interface.data_type == DataType.TorchDataset
-    assert interface.dependent_vars is not None
-    assert interface.data_splits is not None
-    assert interface.sql_logic is not None
-
-    save_path = tmp_path / "test"
-    save_path.mkdir()
-
-    metadata = interface.save(path=save_path, **{"torch_dataset": custom_class})
-
-    # assert metadata.data_type == DataType.TorchDataset
-
-
-#
-## set data to none
-# interface.data = None
-#
-# assert interface.data is None
-#
-# interface.load_data(path=save_path,
-#
-# assert interface.data is not None
-=======
-    assert data_profile is not None
->>>>>>> a7abee0a
+    assert data_profile is not None